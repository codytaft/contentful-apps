import pick from 'lodash/pick';
import { setup } from 'shared-dam-app';

const CTF_APP_URL = 'https://brandfolder.ctfapps.net';
const BF_EMBED_URL = `https://integration-panel-ui.brandfolder-svc.com?channel=message&appName=Contentful&origin=${CTF_APP_URL}&initMsg=hi`;

const CTA = 'Select an asset on Brandfolder';

const FIELDS_TO_PERSIST = [
  'id',
  'type',
  'mimetype',
  'extension',
  'filename',
  'size',
  'width',
  'height',
  'url',
  'thumbnail_url',
  'position',
  'relationships',
  'included',
  'asset.id',
  'cdn_url'
];

function makeThumbnail(attachment) {
  const thumbnail = attachment.thumbnail_url || attachment.url;
  const url = typeof thumbnail === 'string' ? thumbnail : undefined;
  const alt = attachment.filename;

  return [url, alt];
}

function renderDialog(sdk) {
  const config = sdk.parameters.invocation;

  const container = document.createElement('div');
  container.innerHTML = `<iframe id='brandfolder-embed' class='iframe-container' src='${BF_EMBED_URL}' width=400 height=650 style='border:none;'/>`;
  document.body.appendChild(container);

  sdk.window.startAutoResizer();

  window.addEventListener('message', e => {
    const { data, origin } = e;
    if (origin === 'https://integration-panel-ui.brandfolder-svc.com') {
      const { event, payload } = data;
      if (event === 'selectedAttachment') {
        sdk.close([payload]);
      } else if (data.event === 'selectedAsset' && payload.attachments.length !== 0) {
        const att_id = payload.attachments[0].id;
        const attachment = payload.included.find(att => att.id === att_id);
        if (attachment) {
          sdk.close([attachment]);
        }
      }
    }
  });
}

async function openDialog(sdk, _currentValue, config) {
  const result = await sdk.dialogs.openCurrentApp({
    position: 'center',
    title: CTA,
    shouldCloseOnOverlayClick: true,
    shouldCloseOnEscapePress: true,
    parameters: { ...config },
    width: 400,
    allowHeightOverflow: true
  });

  if (!Array.isArray(result)) {
    return [];
  }

  // Example result:
  // [{
  //     "id": "pfbfh7-f4zem0-dpcdo2",
  //     "type": "attachments",
  //     "mimetype": "image/png",
  //     "filename": "brandfolder-icon.png",
  //     "size": 9252,
  //     "width": 312,
  //     "height": 294,
  //     "url": "https://s3.amazonaws.com/bf.boulder.prod/pfbfh7-f4zem0-dpcdo2/original/brandfolder-icon.png",
  //     "thumbnail_url": "https://assets.brandfolder.com/pfbfh7-f4zem0-dpcdo2/element.png?v=1555005228",
  //     "position": 0,
  //     "included": null,
  //     "asset": {
  //         "id": "6skcfbkq"
  //     }
  // }]
  return result.map(asset => pick(asset, FIELDS_TO_PERSIST));
}

setup({
  cta: CTA,
  name: 'Brandfolder',
<<<<<<< HEAD
  logo: 'https://cdn.brandfolder.io/YUHW9ZNT/at/pgec4f-cttweo-a5euhh/brandfolder-icon-favicon.png',
  color: '#0061ff',
=======
  logo: 'https://cdn.brandfolder.io/YUHW9ZNT/at/pgec4f-cttweo-a5euhh/brandfolder-icon-favicon.svg',
  color: '#40D1F5',
>>>>>>> f5e0ab0f
  description:
    'The Brandfolder app is a widget that allows editors to select media from their Brandfolder account. Select a file on Brandfolder and designate the assets that you want your entry to reference.',
  parameterDefinitions: [],
  validateParameters: () => {},
  makeThumbnail,
  renderDialog,
  openDialog,
  isDisabled: () => {
    false;
  }
});<|MERGE_RESOLUTION|>--- conflicted
+++ resolved
@@ -96,13 +96,8 @@
 setup({
   cta: CTA,
   name: 'Brandfolder',
-<<<<<<< HEAD
   logo: 'https://cdn.brandfolder.io/YUHW9ZNT/at/pgec4f-cttweo-a5euhh/brandfolder-icon-favicon.png',
-  color: '#0061ff',
-=======
-  logo: 'https://cdn.brandfolder.io/YUHW9ZNT/at/pgec4f-cttweo-a5euhh/brandfolder-icon-favicon.svg',
   color: '#40D1F5',
->>>>>>> f5e0ab0f
   description:
     'The Brandfolder app is a widget that allows editors to select media from their Brandfolder account. Select a file on Brandfolder and designate the assets that you want your entry to reference.',
   parameterDefinitions: [],
